--- conflicted
+++ resolved
@@ -1,145 +1,132 @@
-<#
-.SYNOPSIS
-  Deploys a User Managed Identity (UMI) for Sentinel ingestion.
-.DESCRIPTION
-  This script deploys a User Managed Identity (UMI) for Sentinel ingestion. It creates a resource group,
-  registers the required Azure Resource Providers, installs the required PowerShell modules, and assigns
-  permissions to the UMI. It also creates a service principal and assigns the required permissions for
-  the UMI to manage the service principal.
-.PARAMETER CustomerPrefix
-  The customer prefix name. This is used to create the resource group name.
-.PARAMETER SubscriptionId
-  The subscription ID where the UMI will be deployed.
-.PARAMETER AzRegion
-  The Azure region where the UMI will be deployed. Default is 'eastus'.
-
-#>
-[CmdletBinding()]
-param (
-  [Parameter()]
-  [string] $CustomerPrefix,
-  [Parameter()]
-  [string] $Subscription,
-  [Parameter()]
-  [string] $AzRegion = 'eastus'
-)
-
-# Install the required PowerShell modules
-Install-Module Az.Resources -Scope CurrentUser -SkipPublisherCheck -Force -AllowClobber -AcceptLicense
-Install-Module Microsoft.Graph.Authentication -Scope CurrentUser -SkipPublisherCheck -Force -AllowClobber -AcceptLicense
-Install-Module Microsoft.Graph.Applications -Scope CurrentUser -SkipPublisherCheck -Force -AllowClobber -AcceptLicense
-
-# Add required Azure Resource Providers
-Register-AzResourceProvider -ProviderNamespace Microsoft.Insights
-Register-AzResourceProvider -ProviderNamespace Microsoft.ManagedServices
-Register-AzResourceProvider -ProviderNamespace Microsoft.ManagedIdentity
-
-do {
-  $customerPrefix = Read-Host 'Enter customer prefix name: '
-} while ($customerPrefix.Length -lt 3)
-
-do {
-  $Subscription = Read-Host 'Enter the subscription id: '
-} while ($Subscription.Length -lt 36)
-
-$umiName = 'MSSP-Sentinel-Ingestion-UMI'
-$rg = "$($customerPrefix.ToUpper())-Sentinel-Prod-rg"
-
-# If running locally, instead of cloud shell, you will need to authenticate to Azure.
-# Connect-AzAccount
-Set-AzContext -SubscriptionId $Subscription
-
-# Get the context of the current subscription
-$subscriptionId = (Get-AzContext).Subscription.Id
-$scope = "/subscriptions/$($subscriptionId)"
-
-# Azure RBAC role IDs needed
-$azureOwnerRoleId = '8e3af657-a8ff-443c-a75c-2fe8c4bcb635' # This is Owner.
-$azureKVAdminRoleId = '00482a5a-887f-4fb3-b363-3b7fe8e74483' # This is Key Vault Administrator.
-$azureKVUserRoleId = '4633458b-17de-408a-b874-0445c86b69e6' # This is Key Vault Secrets User.
-$metricsPubRoleId = '3913510d-42f4-4e42-8a64-420c390055eb' # This is Monitoring Metrics Publisher.
-
-# Create resource group if needed.
-if ([string]::IsNullOrEmpty((Get-AzResourceGroup -Name $rg -ErrorAction SilentlyContinue))) {
-  New-AzResourceGroup -Name $rg -Location $azRegion
-}
-
-# Create user managed identity
-$null = New-AzUserAssignedIdentity -Name $umiName -ResourceGroupName $rg -Location $AzRegion
-$umi = Get-AzADServicePrincipal -DisplayName $umiName
-
-# Wait for the UMI to be created
-Start-Sleep 10
-
-# Assign User Assigned Identity Owner permissions to the subscription
-New-AzRoleAssignment -RoleDefinitionId $azureOwnerRoleId -ObjectId $umi.Id -Scope $scope
-
-# Assign Key Vault permissions to the UMI
-# The UMI needs to be able to manage Key Vaults, so we assign it the
-New-AzRoleAssignment -RoleDefinitionId $azureKVAdminRoleId -ObjectId $umi.Id -Scope $scope
-
-# Assign Key Vault Secrets User permissions to the UMI
-# The UMI needs to be able to read secrets from Key Vaults, so we assign it the Key Vault Secrets User role.
-# This role allows the UMI to read secrets from Key Vaults, which is necessary for its operation.
-New-AzRoleAssignment -RoleDefinitionId $azureKVUserRoleId -ObjectId $umi.Id -Scope $scope
-
-# Wait for the role assignments to propagate
-Start-Sleep 15
-
-# Create the service principal/app registration
-$appName = "MSSP-Sentinel-Ingestion"
-New-AzADServicePrincipal -DisplayName $appName
-Start-Sleep 20
-$adsp = Get-AzADServicePrincipal -DisplayName $appName
-
-# Assign the UMI Monitoring Metrics Publisher role to the subscription.
-# This role is required to allow the UMI to publish data to Azure Sentinel/Azure Monitor.
-New-AzRoleAssignment -RoleDefinitionId $metricsPubRoleId -ObjectId $adsp.Id -Scope $subscriptionId
-
-# The UMI needs to be granted permissions to the Microsoft Graph API
-# to allow it to view and manage its owned resources in the tenant.
-
-# Connect to Microsoft Graph. You will need to complete the authentication outside the shell.
-Connect-MgGraph -Scopes 'Application.ReadWrite.All', 'Directory.Read.All', 'AppRoleAssignment.ReadWrite.All' -NoWelcome
-
-# Get the Service Principal for Microsoft Graph
-$graphSP = Get-MgServicePrincipal -Filter "AppId eq '00000003-0000-0000-c000-000000000000'"
-
-# Graph API permissions to assign to the UMI
-# This allows the UMI to manage its service principal
-$addPermissions = @(
-  'Application.ReadWrite.OwnedBy',
-  'Application.Read.All'
-)
-
-$appRoles = $graphSP.AppRoles |
-  Where-Object { ($_.Value -in $addPermissions) -and ($_.AllowedMemberTypes -contains 'Application') }
-
-$appRoles | ForEach-Object {
-<<<<<<< HEAD
-  New-MgServicePrincipalAppRoleAssignment -ResourceId $graphSP.Id -PrincipalId $umi.Id -AppRoleId $_.Id -ServicePrincipalId $umi.Id
-=======
-  New-MgServicePrincipalAppRoleAssignment -ResourceId $graphSP.Id -PrincipalId $umiId -AppRoleId $_.Id -ServicePrincipalId $umiId
->>>>>>> 7d506075
-}
-
-# Make sure the UMI is set as the owner of the application. This is required to allow
-# the UMI to manage the app registration.
-$newOwner = @{
-<<<<<<< HEAD
-  '@odata.id' = "https://graph.microsoft.com/v1.0/directoryObjects/{$($umi.Id)}"
-=======
-  '@odata.id' = "https://graph.microsoft.com/v1.0/directoryObjects/{$($Umi.Id)}"
->>>>>>> 7d506075
-}
-
-# This adds the UMI as an owner to application
-New-MgApplicationOwnerByRef -ApplicationId $Id -BodyParameter $newOwner
-
-# This will update the name to be in line with our new standard name
-<<<<<<< HEAD
-Update-MgApplication -ApplicationId $Id -DisplayName 'MSSP-Sentinel-Ingestion'
-=======
-Update-MgApplication -ApplicationId $Id -DisplayName 'MSSP-Sentinel-Ingestion'
-
->>>>>>> 7d506075
+<#
+.SYNOPSIS
+  Deploys a User Managed Identity (UMI) for Sentinel ingestion.
+.DESCRIPTION
+  This script deploys a User Managed Identity (UMI) for Sentinel ingestion. It creates a resource group,
+  registers the required Azure Resource Providers, installs the required PowerShell modules, and assigns
+  permissions to the UMI. It also creates a service principal and assigns the required permissions for
+  the UMI to manage the service principal.
+.PARAMETER CustomerPrefix
+  The customer prefix name. This is used to create the resource group name.
+.PARAMETER SubscriptionId
+  The subscription ID where the UMI will be deployed.
+.PARAMETER AzRegion
+  The Azure region where the UMI will be deployed. Default is 'eastus'.
+
+#>
+[CmdletBinding()]
+param (
+  [Parameter()]
+  [string] $CustomerPrefix,
+  [Parameter()]
+  [string] $Subscription,
+  [Parameter()]
+  [string] $AzRegion = 'eastus'
+)
+
+# Install the required PowerShell modules
+Install-Module Az.Resources -Scope CurrentUser -SkipPublisherCheck -Force -AllowClobber -AcceptLicense
+Install-Module Microsoft.Graph.Authentication -Scope CurrentUser -SkipPublisherCheck -Force -AllowClobber -AcceptLicense
+Install-Module Microsoft.Graph.Applications -Scope CurrentUser -SkipPublisherCheck -Force -AllowClobber -AcceptLicense
+
+# Add required Azure Resource Providers
+Register-AzResourceProvider -ProviderNamespace Microsoft.Insights
+Register-AzResourceProvider -ProviderNamespace Microsoft.ManagedServices
+Register-AzResourceProvider -ProviderNamespace Microsoft.ManagedIdentity
+
+do {
+  $customerPrefix = Read-Host 'Enter customer prefix name: '
+} while ($customerPrefix.Length -lt 3)
+
+do {
+  $Subscription = Read-Host 'Enter the subscription id: '
+} while ($Subscription.Length -lt 36)
+
+$umiName = 'MSSP-Sentinel-Ingestion-UMI'
+$rg = "$($customerPrefix.ToUpper())-Sentinel-Prod-rg"
+
+# If running locally, instead of cloud shell, you will need to authenticate to Azure.
+# Connect-AzAccount
+Set-AzContext -SubscriptionId $Subscription
+
+# Get the context of the current subscription
+$subscriptionId = (Get-AzContext).Subscription.Id
+$scope = "/subscriptions/$($subscriptionId)"
+
+# Azure RBAC role IDs needed
+$azureOwnerRoleId = '8e3af657-a8ff-443c-a75c-2fe8c4bcb635' # This is Owner.
+$azureKVAdminRoleId = '00482a5a-887f-4fb3-b363-3b7fe8e74483' # This is Key Vault Administrator.
+$azureKVUserRoleId = '4633458b-17de-408a-b874-0445c86b69e6' # This is Key Vault Secrets User.
+$metricsPubRoleId = '3913510d-42f4-4e42-8a64-420c390055eb' # This is Monitoring Metrics Publisher.
+
+# Create resource group if needed.
+if ([string]::IsNullOrEmpty((Get-AzResourceGroup -Name $rg -ErrorAction SilentlyContinue))) {
+  New-AzResourceGroup -Name $rg -Location $azRegion
+}
+
+# Create user managed identity
+$null = New-AzUserAssignedIdentity -Name $umiName -ResourceGroupName $rg -Location $AzRegion
+$umi = Get-AzADServicePrincipal -DisplayName $umiName
+
+# Wait for the UMI to be created
+Start-Sleep 10
+
+# Assign User Assigned Identity Owner permissions to the subscription
+New-AzRoleAssignment -RoleDefinitionId $azureOwnerRoleId -ObjectId $umi.Id -Scope $scope
+
+# Assign Key Vault permissions to the UMI
+# The UMI needs to be able to manage Key Vaults, so we assign it the
+New-AzRoleAssignment -RoleDefinitionId $azureKVAdminRoleId -ObjectId $umi.Id -Scope $scope
+
+# Assign Key Vault Secrets User permissions to the UMI
+# The UMI needs to be able to read secrets from Key Vaults, so we assign it the Key Vault Secrets User role.
+# This role allows the UMI to read secrets from Key Vaults, which is necessary for its operation.
+New-AzRoleAssignment -RoleDefinitionId $azureKVUserRoleId -ObjectId $umi.Id -Scope $scope
+
+# Wait for the role assignments to propagate
+Start-Sleep 15
+
+# Create the service principal/app registration
+$appName = "MSSP-Sentinel-Ingestion"
+New-AzADServicePrincipal -DisplayName $appName
+Start-Sleep 20
+$adsp = Get-AzADServicePrincipal -DisplayName $appName
+
+# Assign the UMI Monitoring Metrics Publisher role to the subscription.
+# This role is required to allow the UMI to publish data to Azure Sentinel/Azure Monitor.
+New-AzRoleAssignment -RoleDefinitionId $metricsPubRoleId -ObjectId $adsp.Id -Scope $subscriptionId
+
+# The UMI needs to be granted permissions to the Microsoft Graph API
+# to allow it to view and manage its owned resources in the tenant.
+
+# Connect to Microsoft Graph. You will need to complete the authentication outside the shell.
+Connect-MgGraph -Scopes 'Application.ReadWrite.All', 'Directory.Read.All', 'AppRoleAssignment.ReadWrite.All' -NoWelcome
+
+# Get the Service Principal for Microsoft Graph
+$graphSP = Get-MgServicePrincipal -Filter "AppId eq '00000003-0000-0000-c000-000000000000'"
+
+# Graph API permissions to assign to the UMI
+# This allows the UMI to manage its service principal
+$addPermissions = @(
+  'Application.ReadWrite.OwnedBy',
+  'Application.Read.All'
+)
+
+$appRoles = $graphSP.AppRoles |
+  Where-Object { ($_.Value -in $addPermissions) -and ($_.AllowedMemberTypes -contains 'Application') }
+
+$appRoles | ForEach-Object {
+  New-MgServicePrincipalAppRoleAssignment -ResourceId $graphSP.Id -PrincipalId $umiId -AppRoleId $_.Id -ServicePrincipalId $umiId
+}
+
+# Make sure the UMI is set as the owner of the application. This is required to allow
+# the UMI to manage the app registration.
+$newOwner = @{
+  '@odata.id' = "https://graph.microsoft.com/v1.0/directoryObjects/{$($Umi.Id)}"
+}
+
+# This adds the UMI as an owner to application
+New-MgApplicationOwnerByRef -ApplicationId $Id -BodyParameter $newOwner
+
+# This will update the name to be in line with our new standard name
+Update-MgApplication -ApplicationId $Id -DisplayName 'MSSP-Sentinel-Ingestion'